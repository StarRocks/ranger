/*
 * Licensed to the Apache Software Foundation (ASF) under one
 * or more contributor license agreements.  See the NOTICE file
 * distributed with this work for additional information
 * regarding copyright ownership.  The ASF licenses this file
 * to you under the Apache License, Version 2.0 (the
 * "License"); you may not use this file except in compliance
 * with the License.  You may obtain a copy of the License at
 * 
 * http://www.apache.org/licenses/LICENSE-2.0
 * 
 * Unless required by applicable law or agreed to in writing,
 * software distributed under the License is distributed on an
 * "AS IS" BASIS, WITHOUT WARRANTIES OR CONDITIONS OF ANY
 * KIND, either express or implied.  See the License for the
 * specific language governing permissions and limitations
 * under the License.
 */

package org.apache.ranger.plugin.store;

import java.io.InputStream;
import java.io.InputStreamReader;

import org.apache.commons.logging.Log;
import org.apache.commons.logging.LogFactory;
import org.apache.ranger.authorization.hadoop.config.RangerConfiguration;
import org.apache.ranger.plugin.model.RangerServiceDef;

import com.google.gson.Gson;
import com.google.gson.GsonBuilder;

/*
 * This utility class deals with service-defs embedded in ranger-plugins-common
 * library (hdfs/hbase/hive/knox/storm/..). If any of these service-defs
 * don't exist in the given service store, they will be created in the store
 * using the embedded definitions.
 * 
 * init() method should be called from ServiceStore implementations to
 * initialize embedded service-defs.
 */
public class EmbeddedServiceDefsUtil {
	private static final Log LOG = LogFactory.getLog(EmbeddedServiceDefsUtil.class);


	public static final String EMBEDDED_SERVICEDEF_TAG_NAME  = "_tag_";
	public static final String EMBEDDED_SERVICEDEF_HDFS_NAME  = "hdfs";
	public static final String EMBEDDED_SERVICEDEF_HBASE_NAME = "hbase";
	public static final String EMBEDDED_SERVICEDEF_HIVE_NAME  = "hive";
	public static final String EMBEDDED_SERVICEDEF_KNOX_NAME  = "knox";
	public static final String EMBEDDED_SERVICEDEF_STORM_NAME = "storm";
	public static final String EMBEDDED_SERVICEDEF_YARN_NAME  = "yarn";
	public static final String EMBEDDED_SERVICEDEF_KMS_NAME  = "kms";
	public static final String EMBEDDED_SERVICEDEF_KAFKA_NAME  = "kafka";
	public static final String EMBEDDED_SERVICEDEF_SOLR_NAME  = "solr";
	public static final String PROPERTY_CREATE_EMBEDDED_SERVICE_DEFS = "ranger.service.store.create.embedded.service-defs";

	private static EmbeddedServiceDefsUtil instance = new EmbeddedServiceDefsUtil();

	private boolean          createEmbeddedServiceDefs = true;
	private RangerServiceDef tagServiceDef  = null;
	private RangerServiceDef hdfsServiceDef  = null;
	private RangerServiceDef hBaseServiceDef = null;
	private RangerServiceDef hiveServiceDef  = null;
	private RangerServiceDef knoxServiceDef  = null;
	private RangerServiceDef stormServiceDef = null;
	private RangerServiceDef yarnServiceDef  = null;
	private RangerServiceDef kmsServiceDef  = null;
	private RangerServiceDef kafkaServiceDef  = null;
	private RangerServiceDef solrServiceDef  = null;

	private Gson gsonBuilder = null;


	/* private constructor to restrict instantiation of this singleton utility class */
	private EmbeddedServiceDefsUtil() {
	}

	public static EmbeddedServiceDefsUtil instance() {
		return instance;
	}

	public void init(ServiceStore store) {
		LOG.info("==> EmbeddedServiceDefsUtil.init()");

		try {
			createEmbeddedServiceDefs = RangerConfiguration.getInstance().getBoolean(PROPERTY_CREATE_EMBEDDED_SERVICE_DEFS, true);

			gsonBuilder = new GsonBuilder().setDateFormat("yyyyMMdd-HH:mm:ss.SSS-Z").setPrettyPrinting().create();

			tagServiceDef = getOrCreateServiceDef(store, EMBEDDED_SERVICEDEF_TAG_NAME);
			hdfsServiceDef  = getOrCreateServiceDef(store, EMBEDDED_SERVICEDEF_HDFS_NAME);
			hBaseServiceDef = getOrCreateServiceDef(store, EMBEDDED_SERVICEDEF_HBASE_NAME);
			hiveServiceDef  = getOrCreateServiceDef(store, EMBEDDED_SERVICEDEF_HIVE_NAME);
			knoxServiceDef  = getOrCreateServiceDef(store, EMBEDDED_SERVICEDEF_KNOX_NAME);
			stormServiceDef = getOrCreateServiceDef(store, EMBEDDED_SERVICEDEF_STORM_NAME);
			yarnServiceDef  = getOrCreateServiceDef(store, EMBEDDED_SERVICEDEF_YARN_NAME);
			kmsServiceDef  = getOrCreateServiceDef(store, EMBEDDED_SERVICEDEF_KMS_NAME);
<<<<<<< HEAD

			// Ensure that tag service def is updated with access types of all service defs
			store.updateTagServiceDefForAccessTypes();
=======
			kafkaServiceDef  = getOrCreateServiceDef(store, EMBEDDED_SERVICEDEF_KAFKA_NAME);
			solrServiceDef  = getOrCreateServiceDef(store, EMBEDDED_SERVICEDEF_SOLR_NAME);
>>>>>>> 80c46f22
		} catch(Throwable excp) {
			LOG.fatal("EmbeddedServiceDefsUtil.init(): failed", excp);
		}

		LOG.info("<== EmbeddedServiceDefsUtil.init()");
	}

	public long getTagServiceDefId() { return getId(tagServiceDef); }

	public long getHdfsServiceDefId() {
		return getId(hdfsServiceDef);
	}

	public long getHBaseServiceDefId() {
		return getId(hBaseServiceDef);
	}

	public long getHiveServiceDefId() {
		return getId(hiveServiceDef);
	}

	public long getKnoxServiceDefId() {
		return getId(knoxServiceDef);
	}

	public long getStormServiceDefId() {
		return getId(stormServiceDef);
	}

	public long getYarnServiceDefId() {
		return getId(yarnServiceDef);
	}
	
	public long getKmsServiceDefId() {
		return getId(kmsServiceDef);
	}
	
	public long getKafkaServiceDefId() {
		return getId(kafkaServiceDef);
	}

	public long getSolrServiceDefId() {
		return getId(solrServiceDef);
	}

	private long getId(RangerServiceDef serviceDef) {
		return serviceDef == null || serviceDef.getId() == null ? -1 : serviceDef.getId().longValue();
	}

	private RangerServiceDef getOrCreateServiceDef(ServiceStore store, String serviceDefName) {
		if(LOG.isDebugEnabled()) {
			LOG.debug("==> EmbeddedServiceDefsUtil.getOrCreateServiceDef(" + serviceDefName + ")");
		}

		RangerServiceDef ret = null;

		try {
			ret = store.getServiceDefByName(serviceDefName);
			if(ret == null && createEmbeddedServiceDefs) {
				ret = loadEmbeddedServiceDef(serviceDefName);

				LOG.info("creating embedded service-def " + serviceDefName);
				ret = store.createServiceDef(ret);
				LOG.info("created embedded service-def " + serviceDefName);
			}
		} catch(Exception excp) {
			LOG.fatal("EmbeddedServiceDefsUtil.getOrCreateServiceDef(): failed to load/create serviceType " + serviceDefName, excp);
		}

		if(LOG.isDebugEnabled()) {
			LOG.debug("<== EmbeddedServiceDefsUtil.getOrCreateServiceDef(" + serviceDefName + "): " + ret);
		}

		return ret;
	}

	private RangerServiceDef loadEmbeddedServiceDef(String serviceType) throws Exception {
		if(LOG.isDebugEnabled()) {
			LOG.debug("==> EmbeddedServiceDefsUtil.loadEmbeddedServiceDef(" + serviceType + ")");
		}

		RangerServiceDef ret = null;
	
		String resource = "/service-defs/ranger-servicedef-" + serviceType + ".json";

		InputStream inStream = getClass().getResourceAsStream(resource);

		InputStreamReader reader = new InputStreamReader(inStream);

		ret = gsonBuilder.fromJson(reader, RangerServiceDef.class);

		if(LOG.isDebugEnabled()) {
			LOG.debug("==> EmbeddedServiceDefsUtil.loadEmbeddedServiceDef(" + serviceType + ")");
		}

		return ret;
	}
}<|MERGE_RESOLUTION|>--- conflicted
+++ resolved
@@ -96,14 +96,11 @@
 			stormServiceDef = getOrCreateServiceDef(store, EMBEDDED_SERVICEDEF_STORM_NAME);
 			yarnServiceDef  = getOrCreateServiceDef(store, EMBEDDED_SERVICEDEF_YARN_NAME);
 			kmsServiceDef  = getOrCreateServiceDef(store, EMBEDDED_SERVICEDEF_KMS_NAME);
-<<<<<<< HEAD
+			kafkaServiceDef  = getOrCreateServiceDef(store, EMBEDDED_SERVICEDEF_KAFKA_NAME);
+			solrServiceDef  = getOrCreateServiceDef(store, EMBEDDED_SERVICEDEF_SOLR_NAME);
 
 			// Ensure that tag service def is updated with access types of all service defs
 			store.updateTagServiceDefForAccessTypes();
-=======
-			kafkaServiceDef  = getOrCreateServiceDef(store, EMBEDDED_SERVICEDEF_KAFKA_NAME);
-			solrServiceDef  = getOrCreateServiceDef(store, EMBEDDED_SERVICEDEF_SOLR_NAME);
->>>>>>> 80c46f22
 		} catch(Throwable excp) {
 			LOG.fatal("EmbeddedServiceDefsUtil.init(): failed", excp);
 		}
